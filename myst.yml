# See docs at: https://mystmd.org/guide/frontmatter
version: 1
extends:
  - https://raw.githubusercontent.com/projectpythia/pythia-config/main/pythia.yml
project:
  title: Xbatcher for deep learning
  github: https://github.com/projectpythia/xbatcher-deep-learning
  authors:
    - name: Keenan Ganz, Nabin Kalauni, and The Project Pythia Community
  copyright: '2025'
  toc:
    - file: README.md
    - title: Preamble
      children:
        - file: notebooks/how-to-cite.md
    - title: Xbatcher fundamentals
      children:
        - file: notebooks/xbatcher_dataloading.ipynb
        - file: notebooks/xbatcher_reconstruction.ipynb
    - title: Testing model inference
      children:
        - file: notebooks/inference-testing.ipynb
<<<<<<< HEAD
=======
    - title: Example with topography data
      children:
        - file: notebooks/autoencoder.ipynb
>>>>>>> 2edb7367
  jupyter:
      binder:
        repo: projectpythia/xbatcher-deep-learning<|MERGE_RESOLUTION|>--- conflicted
+++ resolved
@@ -20,12 +20,9 @@
     - title: Testing model inference
       children:
         - file: notebooks/inference-testing.ipynb
-<<<<<<< HEAD
-=======
     - title: Example with topography data
       children:
         - file: notebooks/autoencoder.ipynb
->>>>>>> 2edb7367
   jupyter:
       binder:
         repo: projectpythia/xbatcher-deep-learning