# See docs at: https://mystmd.org/guide/frontmatter
version: 1
extends:
  - https://raw.githubusercontent.com/projectpythia/pythia-config/main/pythia.yml
project:
  title: Xbatcher for deep learning
  github: https://github.com/projectpythia/xbatcher-deep-learning
  authors:
    - name: Keenan Ganz, Nabin Kalauni, and The Project Pythia Community
  copyright: '2025'
  toc:
    - file: README.md
    - title: Preamble
      children:
        - file: notebooks/how-to-cite.md
    - title: Testing model inference
      children:
        - file: notebooks/inference-testing.ipynb
<<<<<<< HEAD
    # - title: Inference functions
    #   children:
    #     - file: notebooks/functions.ipynb
=======
    - title: Example with topography data
      children:
        - file: notebooks/autoencoder.ipynb
>>>>>>> 1cd3537e
  jupyter:
      binder:
        repo: projectpythia/xbatcher-deep-learning<|MERGE_RESOLUTION|>--- conflicted
+++ resolved
@@ -16,15 +16,9 @@
     - title: Testing model inference
       children:
         - file: notebooks/inference-testing.ipynb
-<<<<<<< HEAD
-    # - title: Inference functions
-    #   children:
-    #     - file: notebooks/functions.ipynb
-=======
     - title: Example with topography data
       children:
         - file: notebooks/autoencoder.ipynb
->>>>>>> 1cd3537e
   jupyter:
       binder:
         repo: projectpythia/xbatcher-deep-learning